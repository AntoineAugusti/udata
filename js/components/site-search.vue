<!--
    Global site search component based on:
    https://github.com/yuche/vue-strap/blob/master/src/Typeahead.vue
-->
<template>
<form :action="action" class="site-search" :class="{'open': show}" v-outside="show = false">
    <!-- These fields are meant to redeuce the search scope -->
    <input v-if="$location.query.sort && $location.query.organization"
        type="hidden" name="sort" :value="$location.query.sort">
    <input v-if="$location.query.sort && $location.query.organization"
        type="hidden" name="organization" :value="$location.query.organization">
    <input v-if="territoryId" type="hidden" name="geozone" :value="territoryId">
    <!-- TODO: Improve the scoping handling: internalize all and allow diffrent actions -->
    <div class="input-group" :class="{'input-group-lg': size == 'lg'}">
        <div class="input-group-btn">
            <button class="btn" type="submit"><i class="fa fa-search"></i></button>
        </div>
        <input name="q" type="search" class="form-control" autocomplete="off"
            :placeholder="placeholder || _('Search')"
            v-model="query" debounce="200"
            @keydown.up.prevent="up"
            @keydown.down.prevent="down"
            @keydown.enter="hit"
            @keydown.esc="reset"
            @focus="show = true"
            @blur="show = false"
            />
    </div>
    <ul class="dropdown-menu suggestion" v-el:dropdown>
        <li v-for="group in groupsWithResults" track-by="id" class="result-group">
            <span v-if="group.loading" class="fa fa-spin fa-spinner group-status"></span>
            <strong class="search-header">{{ group.name }}</strong>
            <ul>
                <li v-for="item in group.items" track-by="id" :class="{'active': isActive(item)}">
                    <a @mousedown.prevent="hit" @mousemove="setActive(item)">
                        <partial :name="group.template || 'default'"></partial>
                    </a>
                </li>
            </ul>
        </li>
    </ul>
</form>
</template>

<script>
import { Cache } from 'cache';
import placeholders from 'helpers/placeholders';

function group(id, name, template) {
    return {id, name,
        url: `${id}/suggest/`,  // Works, but need to be carefull with URLs changes
        template: template || 'default',
        size: 3,
        items: [],
        loading: false
    }
}

export default {
    props: {
        action: String,
        placeholder: String,
        size: String,
        territoryId: String,
    },
    created() {
        const {q=''} = this.$location.query;

        const originalField = this.$options.el.querySelector('#search');
        const queryStringValue = decodeURIComponent(q.replace('+', ' '));

        this.query = originalField.value || queryStringValue || '';
    },
    data() {
        return {
            current: -1,
<<<<<<< HEAD
            query: null,
=======
            query: this.$location.query.q || '',
>>>>>>> 2ae3dcad
            show: false,
            cache: new Cache('site-search', sessionStorage),
            groups: [
                group('datasets', this._('Datasets')),
                group('reuses', this._('Reuses')),
                group('organizations', this._('Organizations'), 'organization'),
                group('territory', this._('Territories'), 'territory'),
            ],
            minLength: 2,
            placeholders: placeholders,
        }
    },
    computed: {
        items() {
            const items = [];
            this.groups.forEach(group => {
                if (group.items.length) {
                    items.push(...group.items);
                }
            });
            return items;
        },
        groupsWithResults() {
            return this.groups.filter(group => group.items.length);
        }
    },
    partials: {
        default: `<div class="logo">
            <img :src="item.image_url || placeholders.generic" class="avatar" width="30" height="30" alt="">
            </div>
            <p v-html="item.title | stripTags | highlight query"></p>`,
        organization: `<div class="logo"><img :src="item.image_url || placeholders.organization" class="avatar" width="30" height="30" alt=""></div>
            <p v-html="item.name | stripTags | highlight query"></p>
            <small v-if="item.acronym" v-html="item.acronym | highlight query"></small>`,
        territory: `<div class="logo">
            <img :src="item.image_url || placeholders.territory" class="avatar" width="30" height="30" alt="">
            </div>
            <p v-html="item.title | stripTags | highlight query"></p>
            <small v-if="item.parent">{{ item.parent }}</small>`,
    },
    methods: {
        reset() {
            this.query = '';
            this.current = -1;
            this.show = false;
            this.groups.forEach(group => group.items = []);
        },
        setActive(item) {
            this.current = this.items.indexOf(item);
        },
        isActive(item) {
            return this.current === this.items.indexOf(item);
        },
        hit(e) {
            const item = this.items[this.current];
            if (item) {
                e.preventDefault()
                window.location = item.page;
            }
        },
        up() {
            if (this.current >= 0)  {
                this.current--;
            } else {
                this.current = this.items.length - 1;  // Cycle
            }
        },
        down() {
            if (this.current < this.items.length - 1) {
                this.current++;
            } else {
                this.current = 0;  // Cycle
            }
        }
    },
    filters: {
        highlight(value, phrase) {
            return value.replace(new RegExp('('+phrase+')', 'gi'), '<strong>$1</strong>')
        },
        stripTags(value) {
            let regex = /(<([^>]+)>)/ig;
            return value.replace(regex, '');
        }
    },
    watch: {
        query(value) {
            const query = value.trim()
            if (!query || query.length < this.minLength) {
                this.reset()
                return false
            }

            this.current = -1;
            this.show = true;

            this.groups.forEach(group => {
                const cached = this.cache.get(`${group.id}-${query}`);
                if (cached) {
                    group.items = cached;
                    group.loading = false;
                } else {
                    group.loading = true;
                    this.$api.get(group.url, {q: query, size: group.size})
                        .then(data => {
                            this.cache.set(`${group.id}-${query}`, data);
                            if (this.query.trim() === query) {
                                group.loading = false;
                                group.items = data;
                            }
                        })
                        .catch(error => {
                            if (this.query.trim() === query) {
                                group.loading = false;
                                group.items = [];
                            }
                        });
                }
            });
        }
    }
};
</script>

<style lang="less">
.site-search {
    position: relative;

    .result-group {
        position: relative;
    }

    .search-header {
        display: block;
        padding: 4px;
    }

    .group-status {
        position: absolute;
        right: 5px;
        top: 5px;
    }

    .dropdown-menu.suggestion {
        border-radius: 0;
        opacity: 0.95;
        margin: 0;
        padding: 0;
        min-width: 100%;
        max-width: 70vw;

        ul {
            list-style-type: none;
            list-style-position: outside;
            padding: 0;

            li {
                cursor: pointer;
                display: block;
                height: 40px;
                clear: both;
                font-weight: 400;
                white-space: nowrap;

                > a {
                    display: block;
                    padding: 5px;

                    .logo {
                        float: left;
                        display: inline;
                        width: 40px;
                        height: 30px;
                        line-height: 30px;
                        margin: 0 4px 0 0;
                        padding: 0;
                        border: none;
                        text-align: center;

                        img {
                            background-color: #fff;
                            max-width: 40px;
                            max-height: 30px;
                            vertical-align: middle;
                            margin-top: -1px;
                        }
                    }

                    p, small {
                        margin: 0 0 0 5px;
                        text-overflow: ellipsis;
                        overflow: hidden;
                        line-height: 16px;
                    }

                    small {
                        display: block;
                        font-style: italic;
                    }

                    &:hover, &:focus {
                        text-decoration: none;
                    }
                }


                &.active {
                    color: #fff;
                    text-decoration: none;
                    background-color: #337ab7;
                    outline: 0;

                    > a,
                    > a:focus,
                    > a:hover {
                        color: #fff;
                        text-decoration: none;
                    }
                }
            }

        }
    }
}
</style><|MERGE_RESOLUTION|>--- conflicted
+++ resolved
@@ -64,21 +64,14 @@
         territoryId: String,
     },
     created() {
-        const {q=''} = this.$location.query;
-
         const originalField = this.$options.el.querySelector('#search');
-        const queryStringValue = decodeURIComponent(q.replace('+', ' '));
-
-        this.query = originalField.value || queryStringValue || '';
+
+        this.query = originalField.value || this.$location.query.q || '';
     },
     data() {
         return {
             current: -1,
-<<<<<<< HEAD
             query: null,
-=======
-            query: this.$location.query.q || '',
->>>>>>> 2ae3dcad
             show: false,
             cache: new Cache('site-search', sessionStorage),
             groups: [
