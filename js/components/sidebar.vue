--- conflicted
+++ resolved
@@ -108,13 +108,8 @@
             return this.$root.me.organizations.map(org => {
                 return {
                     label: org.acronym || org.name,
-<<<<<<< HEAD
-                    image: org.logo,
+                    image: org.logo_thumbnail,
                     route: `/organization/${org.id}/`,
-=======
-                    image: org.logo_thumbnail,
-                    route: '/organization/' + org.id + '/',
->>>>>>> 50fdbf84
                     children: [{
                         label: this._('Dataset'),
                         icon: 'cubes',
