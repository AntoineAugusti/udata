import pkg_resources

from kombu import Exchange, Queue
from tlds import tld_set

from udata.i18n import lazy_gettext as _


HOUR = 60 * 60


class Defaults(object):
    DEBUG = False
    TESTING = False
    SEND_MAIL = True
    LANGUAGES = {
        'en': 'English',
        'fr': 'Français',
        'es': 'Español',
        'pt': 'Português',
    }
    DEFAULT_LANGUAGE = 'en'
    SECRET_KEY = 'Default uData secret key'
    CONTACT_EMAIL = 'contact@example.org'
    TERRITORIES_EMAIL = 'territories@example.org'

    MONGODB_HOST = 'mongodb://localhost:27017/udata'
    MONGODB_CONNECT = False  # Lazy connexion for Fork-safe usage

    # Elasticsearch configuration
    ELASTICSEARCH_URL = 'localhost:9200'
    ELASTICSEARCH_INDEX_BASENAME = 'udata'
    ELASTICSEARCH_REFRESH_INTERVAL = '1s'

    # BROKER_TRANSPORT = 'redis'
    CELERY_BROKER_URL = 'redis://localhost:6379'
    CELERY_BROKER_TRANSPORT_OPTIONS = {
        'fanout_prefix': True,
        'fanout_patterns': True,
    }
    CELERY_RESULT_BACKEND = 'redis://localhost:6379'
    CELERY_RESULT_EXPIRES = 6 * HOUR  # Results are kept 6 hours
    CELERY_TASK_IGNORE_RESULT = True
    CELERY_TASK_SERIALIZER = 'pickle'
    CELERY_RESULT_SERIALIZER = 'pickle'
    CELERY_ACCEPT_CONTENT = ['pickle', 'json']
    CELERY_WORKER_HIJACK_ROOT_LOGGER = False
    CELERY_BEAT_SCHEDULER = 'udata.tasks.Scheduler'
    CELERY_MONGODB_SCHEDULER_COLLECTION = "schedules"

    # Default celery routing
    CELERY_TASK_DEFAULT_QUEUE = 'default'
    CELERY_TASK_QUEUES = (
        # Default queue (on default exchange)
        Queue('default', routing_key='task.#'),
        # High priority for urgent tasks
        Queue('high', Exchange('high', type='topic'), routing_key='high.#'),
        # Low priority for slow tasks
        Queue('low', Exchange('low', type='topic'), routing_key='low.#'),
    )
    CELERY_TASK_DEFAULT_EXCHANGE = 'default'
    CELERY_TASK_DEFAULT_EXCHANGE_TYPE = 'topic'
    CELERY_TASK_DEFAULT_ROUTING_KEY = 'task.default'
    CELERY_TASK_ROUTES = 'udata.tasks.router'

    CACHE_KEY_PREFIX = 'udata-cache'
    CACHE_TYPE = 'redis'

    # Flask mail settings

    MAIL_DEFAULT_SENDER = 'webmaster@udata'

    # Flask security settings

    SECURITY_TRACKABLE = True
    SECURITY_REGISTERABLE = True
    SECURITY_CONFIRMABLE = True
    SECURITY_RECOVERABLE = True
    SECURITY_CHANGEABLE = True

    SECURITY_PASSWORD_HASH = 'bcrypt'

    SECURITY_PASSWORD_SALT = 'Default uData secret password salt'
    SECURITY_CONFIRM_SALT = 'Default uData secret confirm salt'
    SECURITY_RESET_SALT = 'Default uData secret reset salt'
    SECURITY_REMEMBER_SALT = 'Default uData remember salt'

    SECURITY_EMAIL_SENDER = MAIL_DEFAULT_SENDER

    SECURITY_EMAIL_SUBJECT_REGISTER = _('Welcome')
    SECURITY_EMAIL_SUBJECT_CONFIRM = _('Please confirm your email')
    SECURITY_EMAIL_SUBJECT_PASSWORDLESS = _('Login instructions')
    SECURITY_EMAIL_SUBJECT_PASSWORD_NOTICE = _('Your password has been reset')
    SECURITY_EMAIL_SUBJECT_PASSWORD_CHANGE_NOTICE = _(
                                    'Your password has been changed')
    SECURITY_EMAIL_SUBJECT_PASSWORD_RESET = _('Password reset instructions')

    # Sentry configuration
    SENTRY_DSN = None
    SENTRY_TAGS = {}
    SENTRY_USER_ATTRS = ['slug', 'email', 'fullname']
    SENTRY_LOGGING = 'WARNING'
    SENTRY_IGNORE_EXCEPTIONS = []

    # Flask WTF settings
    CSRF_SESSION_KEY = 'Default uData csrf key'

    # Flask-Sitemap settings
    # TODO: chose between explicit or automagic for params-less endpoints
    # SITEMAP_INCLUDE_RULES_WITHOUT_PARAMS = False
    SITEMAP_BLUEPRINT_URL_PREFIX = None

    AUTO_INDEX = True

    SITE_ID = 'default'
    SITE_TITLE = 'uData'
    SITE_KEYWORDS = ['opendata', 'udata']
    SITE_AUTHOR_URL = None
    SITE_AUTHOR = 'Udata'
    SITE_GITHUB_URL = 'https://github.com/etalab/udata'
    SITE_TERMS_LOCATION = pkg_resources.resource_filename(__name__, 'terms.md')

    PLUGINS = []
    THEME = 'default'

    STATIC_DIRS = []

    # OAuth 2 settings
    OAUTH2_PROVIDER_ERROR_ENDPOINT = 'oauth.oauth_error'
    OAUTH2_REFRESH_TOKEN_GENERATOR = True
    OAUTH2_PROVIDER_TOKEN_EXPIRES_IN = 30 * 24 * HOUR  # 30 days

    MD_ALLOWED_TAGS = [
        'a',
        'abbr',
        'acronym',
        'b',
        'br',
        'blockquote',
        'code',
        'dd',
        'dl',
        'dt',
        'em',
        'i',
        'li',
        'ol',
        'pre',
        'small',
        'strong',
        'ul',
        'sup',
        'sub',
    ]

    MD_ALLOWED_ATTRIBUTES = {
        'a': ['href', 'title'],
        'abbr': ['title'],
        'acronym': ['title'],
    }

    MD_ALLOWED_STYLES = []

    # Cache duration for templates.
    TEMPLATE_CACHE_DURATION = 5  # Minutes.

    DELAY_BEFORE_REMINDER_NOTIFICATION = 30  # Days

    HARVEST_PREVIEW_MAX_ITEMS = 20
    # Harvesters are scheduled at midnight by default
    HARVEST_DEFAULT_SCHEDULE = '0 0 * * *'

    # Lists levels that shouldn't be indexed
    SPATIAL_SEARCH_EXCLUDE_LEVELS = tuple()

    ACTIVATE_TERRITORIES = False
    # The order is important to compute parents/children, smaller first.
    HANDLED_LEVELS = tuple()

    LINKCHECKING_ENABLED = True
    LINKCHECKING_IGNORE_DOMAINS = []
    LINKCHECKING_MIN_CACHE_DURATION = 60  # in minutes
    LINKCHECKING_MAX_CACHE_DURATION = 1080 # in minutes (1 week)
    LINKCHECKING_UNAVAILABLE_THRESHOLD = 100
    LINKCHECKING_DEFAULT_LINKCHECKER = 'no_check'

    # PIWIK_ID = # Demo = 11, Prod = 1
    # PIWIK_URL = 'stats.data.gouv.fr'
    # PIWIK_AUTH = '<32-chars-auth-token-from-piwik>'
    # # All keys are required.
    # PIWIK_GOALS = {
    #     'NEW_DATASET': # Demo = 1, Prod = 7
    #     'NEW_REUSE': # Demo = 2, Prod = 6
    #     'NEW_FOLLOW': # Demo = 3, Prod = 3
    #     'SHARE': , # Demo = 4, Prod = ?
    #     'RESOURCE_DOWNLOAD': , # Demo = 5, Prod = ?
    #     'RESOURCE_REDIRECT': , # Demo = 6, Prod = ?
    # }
    # TRACKING_BLACKLIST = ['api.notifications', 'api.check_dataset_resource']  # Default: []

    DELETE_ME = True

    # Optimize uploaded images
    FS_IMAGES_OPTIMIZE = True

    # Default resources extensions whitelist
    ALLOWED_RESOURCES_EXTENSIONS = [
        # Base
        'csv', 'txt', 'json', 'pdf', 'xml', 'rtf', 'xsd',
        # OpenOffice
        'ods', 'odt', 'odp', 'odg',
        # Microsoft Office
        'xls', 'xlsx', 'doc', 'docx', 'pps', 'ppt',
        # Archives
        'tar', 'gz', 'tgz', 'rar', 'zip', '7z', 'xz', 'bz2',
        # Images
        'jpeg', 'jpg', 'jpe', 'gif', 'png', 'dwg', 'svg', 'tiff', 'ecw', 'svgz', 'jp2',
        # Geo
        'shp', 'kml', 'kmz', 'gpx', 'shx', 'ovr', 'geojson', 'gpkg',
        # Meteorology
        'grib2',
        # Misc
        'dbf', 'prj', 'sql', 'epub', 'sbn', 'sbx', 'cpg', 'lyr', 'owl',
        # RDF
        'rdf', 'ttl', 'n3',
    ]
    # Whitelist of urls domains for resource with filetype `file`
    # SERVER_NAME is always included, `*` is a supported value (wildcard)
    RESOURCES_FILE_ALLOWED_DOMAINS = []

    # How much time upload chunks are kept before cleanup
    UPLOAD_MAX_RETENTION = 24 * HOUR

    USE_METRICS = True

    # Avatar providers parameters
    # Overrides themes and default parameters
    # if set to anything else than `None`
    ###########################################################################
    # avatar provider used to render user avatars
    AVATAR_PROVIDER = None
    # Number of blocks used by the internal provider
    AVATAR_INTERNAL_SIZE = None
    # List of foreground colors used by the internal provider
    AVATAR_INTERNAL_FOREGROUND = None
    # Background color used by the internal provider
    AVATAR_INTERNAL_BACKGROUND = None
    # Padding (in percent) used by the internal provider
    AVATAR_INTERNAL_PADDING = None
    # Skin (set) used by the robohash provider
    AVATAR_ROBOHASH_SKIN = None
    # The background used by the robohash provider.
    AVATAR_ROBOHASH_BACKGROUND = None

    # Post settings
    ###########################################################################
    # Discussions on posts are disabled by default
    POST_DISCUSSIONS_ENABLED = False
    # Default pagination size on listing
    POST_DEFAULT_PAGINATION = 20

    # Dataset settings
    ###########################################################################
    # Max number of resources to display uncollapsed in dataset view
    DATASET_MAX_RESOURCES_UNCOLLAPSED = 6

    # Preview settings
    ###########################################################################
    # Preview mode can be either `iframe` or `page` or `None`
    PREVIEW_MODE = 'iframe'

    # URLs validation settings
    ###########################################################################
    # Whether or not to allow private URLs (private IPs...) submission
    URLS_ALLOW_PRIVATE = False
    # Whether or not to allow local URLs (localhost...) submission.
    URLS_ALLOW_LOCAL = False
    # Whether or not to allow credentials in URLs submission.
    URLS_ALLOW_CREDENTIALS = True
    # List of allowed URL schemes.
    URLS_ALLOWED_SCHEMES = ('http', 'https', 'ftp', 'ftps')
    # List of allowed TLDs.
    URLS_ALLOWED_TLDS = tld_set

    # Map/Tiles configuration
    ###########################################################################
    # Tiles URL for SD displays
    MAP_TILES_URL = 'https://cartodb-basemaps-{s}.global.ssl.fastly.net/light_all/{z}/{x}/{y}.png'
    # Tiles URL for HD/HiDPI displays
    MAP_TILES_URL_HIDPI = 'https://cartodb-basemaps-{s}.global.ssl.fastly.net/light_all/{z}/{x}/{y}@2x.png'
    # Leaflet tiles config, see https://leafletjs.com/reference-0.7.7.html#tilelayer
    MAP_TILES_CONFIG = {
        'subdomains': 'abcd',
        'attribution': (
            '&copy;'
            '<a href="http://openstreetmap.org/copyright">OpenStreetMap</a>'
            '/'
            '<a href="https://cartodb.com/attributions">CartoDB</a>'
        )
    }
    # Initial map center position
    MAP_INITIAL_CENTER = [42, 2.4]
    # Initial map zoom level
    MAP_INITIAL_ZOOM = 4
    # Initial map territory level
    MAP_INITIAL_LEVEL = 0


class Testing(object):
    '''Sane values for testing. Should be applied as override'''
    TESTING = True
    SEND_MAIL = False
    WTF_CSRF_ENABLED = False
    AUTO_INDEX = False
    CELERY_TASK_ALWAYS_EAGER = True
    TEST_WITH_PLUGINS = False
    PLUGINS = []
    TEST_WITH_THEME = False
    THEME = 'default'
    CACHE_TYPE = 'null'
    CACHE_NO_NULL_WARNING = True
    DEBUG_TOOLBAR = False
    SERVER_NAME = 'local.test'
    DEFAULT_LANGUAGE = 'en'
    ACTIVATE_TERRITORIES = False
    LOGGER_HANDLER_POLICY = 'never'
    CELERYD_HIJACK_ROOT_LOGGER = False
    USE_METRICS = False
    RESOURCES_FILE_ALLOWED_DOMAINS = ['*']
<<<<<<< HEAD
    URLS_ALLOW_LOCAL = True  # Test server URL is localhost
=======
    URLS_ALLOW_LOCAL = True  # Test server URL is local.test
    URLS_ALLOWED_TLDS = tld_set | set(['test'])
>>>>>>> 45285d07
    URLS_ALLOW_PRIVATE = False


class Debug(Defaults):
    DEBUG = True
    SEND_MAIL = False
    DEBUG_TB_INTERCEPT_REDIRECTS = False
    DEBUG_TB_PANELS = (
        'flask_debugtoolbar.panels.versions.VersionDebugPanel',
        'flask_debugtoolbar.panels.timer.TimerDebugPanel',
        'flask_debugtoolbar.panels.headers.HeaderDebugPanel',
        'flask_debugtoolbar.panels.request_vars.RequestVarsDebugPanel',
        'flask_debugtoolbar.panels.config_vars.ConfigVarsDebugPanel',
        'flask_debugtoolbar.panels.template.TemplateDebugPanel',
        'flask_debugtoolbar.panels.logger.LoggingPanel',
        'flask_debugtoolbar.panels.profiler.ProfilerDebugPanel',
        'flask_mongoengine.panels.MongoDebugPanel',
    )
    CACHE_TYPE = 'null'
    CACHE_NO_NULL_WARNING = True<|MERGE_RESOLUTION|>--- conflicted
+++ resolved
@@ -327,12 +327,8 @@
     CELERYD_HIJACK_ROOT_LOGGER = False
     USE_METRICS = False
     RESOURCES_FILE_ALLOWED_DOMAINS = ['*']
-<<<<<<< HEAD
-    URLS_ALLOW_LOCAL = True  # Test server URL is localhost
-=======
     URLS_ALLOW_LOCAL = True  # Test server URL is local.test
     URLS_ALLOWED_TLDS = tld_set | set(['test'])
->>>>>>> 45285d07
     URLS_ALLOW_PRIVATE = False
 
 
