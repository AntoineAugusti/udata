--- conflicted
+++ resolved
@@ -7,7 +7,6 @@
 from tlds import tld_set
 
 from udata.i18n import lazy_gettext as _
-
 
 
 HOUR = 60 * 60
@@ -256,12 +255,11 @@
     # Max number of resources to display uncollapsed in dataset view
     DATASET_MAX_RESOURCES_UNCOLLAPSED = 6
 
-<<<<<<< HEAD
     # Preview settings
     ###########################################################################
     # Preview mode can be either `iframe` or `page` or `None`
     PREVIEW_MODE = 'iframe'
-=======
+
     # URLs validation settings
     ###########################################################################
     # Whether or not to allow private URLs (private IPs...) submission
@@ -274,7 +272,6 @@
     URLS_ALLOWED_SCHEMES = ('http', 'https', 'ftp', 'ftps')
     # List of allowed TLDs.
     URLS_ALLOWED_TLDS = tld_set
->>>>>>> 50ea17a9
 
 
 class Testing(object):
@@ -297,11 +294,8 @@
     LOGGER_HANDLER_POLICY = 'never'
     CELERYD_HIJACK_ROOT_LOGGER = False
     USE_METRICS = False
-<<<<<<< HEAD
     RESOURCES_FILE_ALLOWED_DOMAINS = ['*']
-=======
     URLS_ALLOW_LOCAL = True  # Test server URL is localhost
->>>>>>> 50ea17a9
 
 
 class Debug(Defaults):
