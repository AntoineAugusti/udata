--- conflicted
+++ resolved
@@ -1,17 +1,8 @@
-<<<<<<< HEAD
 import collections
-from datetime import datetime, timedelta
-=======
-# -*- coding: utf-8 -*-
-from __future__ import unicode_literals
-
 import os
 
-from compiler.ast import flatten
 from datetime import datetime, timedelta
-from sets import Set
 from tempfile import NamedTemporaryFile
->>>>>>> 328ade8d
 
 from celery.utils.log import get_task_logger
 from flask import current_app
@@ -96,11 +87,7 @@
     reminded_people = list(flatten(reminded_people))
     print('{nb_emails} people contacted ({nb_emails_twice} twice)'.format(
         nb_emails=len(reminded_people),
-<<<<<<< HEAD
         nb_emails_twice=len(reminded_people) - len(set(reminded_people))))
-    print('Done')
-=======
-        nb_emails_twice=len(reminded_people) - len(Set(reminded_people))))
     print('Done')
 
 
@@ -202,5 +189,4 @@
         return
 
     for model in ALLOWED_MODELS:
-        export_csv_for_model(model, dataset)
->>>>>>> 328ade8d
+        export_csv_for_model(model, dataset)