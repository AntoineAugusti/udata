--- conflicted
+++ resolved
@@ -52,13 +52,8 @@
     title = fields.StringField(_('Title'), [validators.required()])
     description = fields.MarkdownField(_('Description'))
     filetype = fields.RadioField(
-<<<<<<< HEAD
-        _('File type'), [validators.required(), enforce_filetype_file],
+        _('File type'), [validators.required()],
         choices=list(RESOURCE_FILETYPES.items()), default='file',
-=======
-        _('File type'), [validators.required()],
-        choices=RESOURCE_FILETYPES.items(), default='file',
->>>>>>> 8678b9f4
         description=_('Whether the resource is an uploaded file, '
                       'a remote file or an API'))
     type = fields.RadioField(
