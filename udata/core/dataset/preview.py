--- conflicted
+++ resolved
@@ -13,15 +13,11 @@
 CACHE_KEY = 'udata.preview.enabled_plugins'
 
 
-<<<<<<< HEAD
-class PreviewPlugin(ABC):
-=======
 class PreviewWarning(UserWarning):
     pass
 
 
-class PreviewPlugin:
->>>>>>> 552c1ebf
+class PreviewPlugin(ABC):
     '''
     An abstract preview plugin.
 
