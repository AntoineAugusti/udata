--- conflicted
+++ resolved
@@ -1,129 +1,4 @@
-<<<<<<< HEAD
-import logging
-
-from blinker import Signal
-from datetime import date, datetime
-from flask import current_app
-
-log = logging.getLogger(__name__)
-
-__all__ = ('Metric', 'MetricMetaClass')
-
-metric_catalog = {}
-
 from udata import entrypoints
-from udata.models import db  # noqa: need metrics refactoring
-
-from .tasks import update_metric, archive_metric  # noqa
-
-
-def update_on_demand(metric):
-    update_metric.delay(metric)
-
-
-def archive_on_updated(metric):
-    if metric.archived:
-        archive_metric.delay(metric)
-
-
-class MetricMetaClass(type):
-    '''Ensure any child class dispatch the signals'''
-    def __new__(cls, name, bases, attrs):
-
-        # Ensure any child class dispatch the signals
-        new_class = super(MetricMetaClass, cls).__new__(
-            cls, name, bases, attrs)
-        if new_class.model and new_class.name:
-            new_class.need_update = Signal()
-            new_class.need_update.connect(update_on_demand)
-            new_class.updated = Signal()
-            new_class.updated.connect(archive_on_updated)
-            # register the class in the catalog
-            if new_class.model not in metric_catalog:
-                metric_catalog[new_class.model] = {}
-            metric_catalog[new_class.model][new_class.name] = new_class
-        return new_class
-
-
-class Metric(object, metaclass=MetricMetaClass):
-    model = None
-    name = None
-    display_name = None
-    value = None
-    default = 0
-    value_type = int
-    archived = True
-
-    def __init__(self, target, data=None):
-        self.target = target
-        self.data = data
-
-    @property
-    def objects(self):
-        return self.model.objects(id=self.target.id)
-
-    def compute(self):
-        log.debug('Computing value for %s(%s) metric', self.name, self.target)
-        self.value = self.get_value()
-        if self.value is not None:
-            if isinstance(self.target, db.Document):
-                cmd = {'set__metrics__{0}'.format(self.name): self.value}
-                self.model.objects(id=self.target.id).update_one(**cmd)
-            self.notify_update()
-
-    def store(self):
-        from .models import Metrics
-        log.debug('Storing metric %s(%s)', self.name, self.target)
-        kwargs = {self.name: self.value}
-        Metrics.objects.update_daily(self.target, **kwargs)
-
-    def get_value(self):
-        '''
-        This method encapsulate the metric computing logic
-
-        Implement this method when you inherit this class.
-        '''
-        raise NotImplementedError
-
-    def aggregate(self, start, end):
-        '''
-        This method encpsualte the metric aggregation logic.
-        Override this method when you inherit this class.
-        By default, it takes the last value.
-        '''
-        last = self.objects(
-            level='daily', date__lte=self.iso(end),
-            date__gte=self.iso(start)).order_by('-date').first()
-        return last.values[self.name]
-
-    def iso(self, value):
-        if isinstance(value, str):
-            return value
-        elif isinstance(value, datetime):
-            return value.date().isoformat()
-        elif isinstance(value, date):
-            return value.isoformat()
-        else:
-            raise ValueError(
-                'Unsupported format: {0} ({1})'.format(value, type(value)))
-
-    def trigger_update(self):
-        if current_app.config['USE_METRICS']:
-            self.need_update.send(self)
-
-    def notify_update(self):
-        if current_app.config['USE_METRICS']:
-            self.updated.send(self)
-
-    @classmethod
-    def aggregate_monthly(cls, queryset, month):
-        raise NotImplementedError
-=======
-# -*- coding: utf-8 -*-
-from __future__ import unicode_literals
-
-from udata import entrypoints
->>>>>>> 328ade8d
 
 from . import registry
 from .specs import Metric, MetricMetaClass
