from datetime import date

from flask import url_for

from udata.core.site.models import Site
from udata.core.site.metrics import SiteMetric
from udata.core.site.models import current_site
from udata.core.site.factories import SiteFactory
from udata.core.dataset.factories import VisibleDatasetFactory
from udata.core.reuse.factories import VisibleReuseFactory
from udata.core.user.factories import AdminFactory

from udata.tests.api import APITestCase


<<<<<<< HEAD
class FakeModel(db.Document, WithMetrics):
    name = db.StringField()

    def __str__(self):
        return self.name or ''


=======
>>>>>>> b0b68752
class FakeSiteMetric(SiteMetric):
    name = 'fake-site-metric'
    display_name = 'Fake site metric'
    default = 0

    def get_value(self):
        return 2


class MetricsAPITest(APITestCase):
    def test_get_metrics_for_site(self):
        '''It should fetch my user data on GET'''
        self.app.config['USE_METRICS'] = True
        with self.app.app_context():
            FakeSiteMetric.update()

        response = self.get(url_for('api.metrics', id='site'))
        self.assert200(response)

        data = response.json[0]
        self.assertEqual(data['level'], 'daily')
        self.assertEqual(data['date'], date.today().isoformat())
        self.assertIn('fake-site-metric', data['values'])
        self.assertEqual(data['values']['fake-site-metric'], 2)


class SiteAPITest(APITestCase):
    modules = ['core.site', 'core.dataset', 'core.reuse', 'core.organization']

    def test_get_site(self):
        response = self.get(url_for('api.site'))
        self.assert200(response)

    def test_get_home_datasets(self):
        site = SiteFactory.create(
            id=self.app.config['SITE_ID'],
            settings__home_datasets=VisibleDatasetFactory.create_batch(3)
        )
        current_site.reload()

        self.login(AdminFactory())
        response = self.get(url_for('api.home_datasets'))
        self.assert200(response)

        self.assertEqual(len(response.json), len(site.settings.home_datasets))

    def test_get_home_reuses(self):
        site = SiteFactory.create(
            id=self.app.config['SITE_ID'],
            settings__home_reuses=VisibleReuseFactory.create_batch(3)
        )
        current_site.reload()

        self.login(AdminFactory())
        response = self.get(url_for('api.home_reuses'))
        self.assert200(response)

        self.assertEqual(len(response.json), len(site.settings.home_reuses))

    def test_set_home_datasets(self):
        ids = [d.id for d in VisibleDatasetFactory.create_batch(3)]

        self.login(AdminFactory())
        response = self.put(url_for('api.home_datasets'), ids)

        self.assert200(response)
        self.assertEqual(len(response.json), len(ids))

        site = Site.objects.get(id=self.app.config['SITE_ID'])

        self.assertEqual([d.id for d in site.settings.home_datasets], ids)

    def test_set_home_reuses(self):
        ids = [r.id for r in VisibleReuseFactory.create_batch(3)]

        self.login(AdminFactory())
        response = self.put(url_for('api.home_reuses'), ids)

        self.assert200(response)
        self.assertEqual(len(response.json), len(ids))

        site = Site.objects.get(id=self.app.config['SITE_ID'])

        self.assertEqual([r.id for r in site.settings.home_reuses], ids)<|MERGE_RESOLUTION|>--- conflicted
+++ resolved
@@ -13,16 +13,6 @@
 from udata.tests.api import APITestCase
 
 
-<<<<<<< HEAD
-class FakeModel(db.Document, WithMetrics):
-    name = db.StringField()
-
-    def __str__(self):
-        return self.name or ''
-
-
-=======
->>>>>>> b0b68752
 class FakeSiteMetric(SiteMetric):
     name = 'fake-site-metric'
     display_name = 'Fake site metric'
