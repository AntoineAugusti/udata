import pytest

from udata.core.dataset.factories import DatasetFactory
from udata.core.site.metrics import SiteMetric
from udata.models import Metrics, Site
from udata.tests.helpers import assert_emit

FAKE_VALUE = 42


<<<<<<< HEAD
class FakeModel(WithMetrics, db.Document):
    def __str__(self):
        return ''


=======
>>>>>>> b0b68752
class FakeSiteMetric(SiteMetric):
    name = 'fake'

    def get_value(self):
        return FAKE_VALUE


@pytest.mark.usefixtures('clean_db')
@pytest.mark.options(USE_METRICS=True)
class SiteMetricTest:
    def test_update(self, app):
        '''It should store the updated metric on "updated" signal'''

        with assert_emit(FakeSiteMetric.need_update, FakeSiteMetric.updated):
            FakeSiteMetric.update()

        metrics = Metrics.objects.last_for(app.config['SITE_ID'])
        assert metrics.values['fake'] == FAKE_VALUE

        site = Site.objects.get(id=app.config['SITE_ID'])
        assert site.metrics['fake'] == FAKE_VALUE

    def test_resources_metric(self, app):
        DatasetFactory.create_batch(3, nb_resources=3)

        site = Site.objects.get(id=app.config['SITE_ID'])
        assert site.metrics['resources'] == 9<|MERGE_RESOLUTION|>--- conflicted
+++ resolved
@@ -8,14 +8,6 @@
 FAKE_VALUE = 42
 
 
-<<<<<<< HEAD
-class FakeModel(WithMetrics, db.Document):
-    def __str__(self):
-        return ''
-
-
-=======
->>>>>>> b0b68752
 class FakeSiteMetric(SiteMetric):
     name = 'fake'
 
