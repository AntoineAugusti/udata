--- conflicted
+++ resolved
@@ -14,13 +14,10 @@
     MessageDiscussionFactory, DiscussionFactory
 )
 from udata.core.user.factories import UserFactory
-<<<<<<< HEAD
 from udata.utils import faker
-from udata.tests.helpers import assert_emit, assert_equal_dates
-
-=======
-from udata.tests.helpers import assert_emit, assert_not_emit
->>>>>>> 0efc3b32
+from udata.tests.helpers import (
+    assert_emit, assert_not_emit, assert_equal_dates
+)
 
 pytestmark = pytest.mark.usefixtures('clean_db')
 
