import pytest

from datetime import date, timedelta

from flask import url_for

from udata.core.metrics import Metric
from udata.models import Metrics
from udata.tests.helpers import assert200, assert404
<<<<<<< HEAD


class FakeModel(db.Document, WithMetrics):
    name = db.StringField()

    def __str__(self):
        return self.name or ''
=======
from udata.tests.models import FakeModel
>>>>>>> b0b68752


class FakeModelMetric(Metric):
    name = 'fake-model-metric'
    model = FakeModel
    display_name = 'Fake model metric'

    def get_value(self):
        return 1


@pytest.mark.usefixtures('clean_db')
@pytest.mark.options(USE_METRICS=True)
class MetricsAPITest:
    modules = []

    def test_get_metrics_for_model(self, api):
        '''It should fetch daily metrics for object on GET'''
        obj = FakeModel.objects.create(name='fake')
        metric = FakeModelMetric(obj)
        metric.compute()

        response = api.get(url_for('api.metrics', id=obj.id))

        assert200(response)

        data = response.json[0]
        assert data['level'] == 'daily'
        assert data['date'] == date.today().isoformat()
        assert len(data['values']) == 1
        assert data['values']['fake-model-metric'] == 1

    def test_get_metric_not_found(self, api):
        '''It should raise a 404 if object does not exists'''
        response = api.get(url_for('api.metrics', id='fake'))

        assert404(response)

    def test_get_metrics_for_day(self, api):
        '''It should fetch daily metrics for a given day'''
        obj = FakeModel.objects.create(name='fake')
        metric = FakeModelMetric(obj)
        metric.compute()
        yesterday = (date.today() - timedelta(1)).isoformat()

        Metrics.objects.update_daily(obj, yesterday,
                                     metric1='value1',
                                     metric2='value2')

        response = api.get(url_for('api.metrics', id=obj.id, day=yesterday))
        assert200(response)

        data = response.json[0]
        assert data['level'] == 'daily'
        assert data['date'] == yesterday
        assert len(data['values']) == 2
        for i in range(1, 3):
            value = data['values']['metric{0}'.format(i)]
            assert value == 'value{0}'.format(i)

    def test_get_metrics_for_day_range(self, api):
        '''It should fetch daily metrics for a given period'''
        for i in range(5):
            day = (date.today() - timedelta(i)).isoformat()
            Metrics.objects.update_daily('test', day, metric='value')

        period_start = (date.today() - timedelta(3)).isoformat()
        period_end = (date.today() - timedelta(1)).isoformat()

        response = api.get(url_for('api.metrics', id='test',
                                   start=period_start, end=period_end))

        assert200(response)
        assert len(response.json) == 3
        assert response.json[0]['date'] == period_end
        assert response.json[2]['date'] == period_start
        for metric in response.json:
            assert metric['level'] == 'daily'<|MERGE_RESOLUTION|>--- conflicted
+++ resolved
@@ -7,17 +7,7 @@
 from udata.core.metrics import Metric
 from udata.models import Metrics
 from udata.tests.helpers import assert200, assert404
-<<<<<<< HEAD
-
-
-class FakeModel(db.Document, WithMetrics):
-    name = db.StringField()
-
-    def __str__(self):
-        return self.name or ''
-=======
 from udata.tests.models import FakeModel
->>>>>>> b0b68752
 
 
 class FakeModelMetric(Metric):
