--- conflicted
+++ resolved
@@ -1,11 +1,5 @@
-<<<<<<< HEAD
-=======
-# -*- coding: utf-8 -*-
-from __future__ import unicode_literals
-
 import pytest
 
->>>>>>> 328ade8d
 from datetime import date, timedelta
 
 from flask import url_for
