--- conflicted
+++ resolved
@@ -213,11 +213,7 @@
 msgid "Acronym"
 msgstr "Acrónimo"
 
-<<<<<<< HEAD
-#: udata/core/dataset/forms.py:112
-=======
 #: udata/core/dataset/forms.py:113
->>>>>>> f10588d4
 msgid "An optional acronym"
 msgstr ""
 
@@ -1161,11 +1157,7 @@
 
 #: udata/harvest/forms.py:66
 msgid "Some optional details about this harvester"
-<<<<<<< HEAD
-msgstr ""
-=======
 msgstr "Algunos detalles opcionales sobre el recopilador de datos"
->>>>>>> f10588d4
 
 #: udata/harvest/forms.py:68
 msgid "Backend"
