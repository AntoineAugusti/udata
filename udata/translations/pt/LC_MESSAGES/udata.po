--- conflicted
+++ resolved
@@ -213,15 +213,9 @@
 msgid "Acronym"
 msgstr "Sigla"
 
-<<<<<<< HEAD
-#: udata/core/dataset/forms.py:112
-msgid "An optional acronym"
-msgstr ""
-=======
 #: udata/core/dataset/forms.py:113
 msgid "An optional acronym"
 msgstr "Acrónimo opcional"
->>>>>>> f10588d4
 
 #: udata/core/dataset/forms.py:115
 msgid "The details about the dataset (collection process, specifics...)."
@@ -1162,11 +1156,8 @@
 
 #: udata/harvest/forms.py:66
 msgid "Some optional details about this harvester"
-<<<<<<< HEAD
-msgstr ""
-=======
 msgstr "Alguns detalhes opcionais sobre este harvester"
->>>>>>> f10588d4
+
 
 #: udata/harvest/forms.py:68
 msgid "Backend"
